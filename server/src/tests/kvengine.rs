--- conflicted
+++ resolved
@@ -23,12 +23,7 @@
 mod __private {
     use crate::protocol::responses::fresp;
     use libtdb::terrapipe;
-<<<<<<< HEAD
     use tokio::io::{AsyncReadExt, AsyncWriteExt};
-=======
-    use tokio::io::AsyncReadExt;
-    use tokio::io::AsyncWriteExt;
->>>>>>> 4722e01d
     /// Test a HEYA query: The server should return HEY!
     async fn test_heya() {
         let heya = terrapipe::proc_query("HEYA");
@@ -86,10 +81,7 @@
     ) where
         T: AsRef<str>,
     {
-<<<<<<< HEAD
-=======
         use tokio::io::AsyncWriteExt;
->>>>>>> 4722e01d
         let mut query = String::from("MSET ");
         query.push_str(values_split_with_whitespace.as_ref());
         let count_bytes_len = homwany.to_string().as_bytes().len();
